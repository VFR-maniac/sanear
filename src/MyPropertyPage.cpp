#include "pch.h"
#include "MyPropertyPage.h"

#include "AudioDevice.h"
#include "DspMatrix.h"

namespace SaneAudioRenderer
{
    namespace
    {
        void Write(std::vector<char>& out, void* src, size_t size)
        {
            assert(src);
            assert(size > 0);
            out.insert(out.end(), size, 0);
            memcpy(&out[out.size() - size], src, size);
        }

        template <typename T>
        void Write(std::vector<char>& out, T t)
        {
            Write(out, &t, sizeof(T));
        }

        void WriteString(std::vector<char>& out, const std::wstring& str)
        {
            Write(out, (void*)str.c_str(), sizeof(wchar_t) * (str.length() + 1));
        }

        void WriteDialogHeader(std::vector<char>& out, const std::wstring& font, WORD fontSize, short w, short h)
        {
            assert(out.empty());

            Write<DWORD>(out, DS_SETFONT | DS_FIXEDSYS | WS_CHILD);
            Write<DWORD>(out, 0);
            Write<WORD>(out, 0);
            Write<short>(out, 0);
            Write<short>(out, 0);
            Write<short>(out, w);
            Write<short>(out, h);
            Write<WORD>(out, 0);
            Write<WORD>(out, 0);
            WriteString(out, L"");
            Write<WORD>(out, fontSize);
            WriteString(out, font);
        }

        void WriteDialogItem(std::vector<char>& out, DWORD style, DWORD control, short x, short y, short w, short h,
                             const std::wstring& text)
        {
            assert(!out.empty());

            if (out.size() % 4)
                out.insert(out.end(), out.size() % 4, 0);

            Write<DWORD>(out, style | WS_CHILD | WS_VISIBLE);
            Write<DWORD>(out, 0);
            Write<short>(out, x);
            Write<short>(out, y);
            Write<short>(out, w);
            Write<short>(out, h);
            Write<WORD>(out, 0);
            Write<DWORD>(out, control);
            WriteString(out, text);
            Write<WORD>(out, 0);

            *(WORD*)(&out[8]) += 1;
        }

        std::wstring GetFormatString(const WAVEFORMATEX& format)
        {
            DspFormat dspFormat = DspFormatFromWaveFormat(format);

            const WAVEFORMATEXTENSIBLE* pFormatExt =
                (format.wFormatTag == WAVE_FORMAT_EXTENSIBLE) ?
                    reinterpret_cast<const WAVEFORMATEXTENSIBLE*>(&format) : nullptr;

            bool pcm24in32 = (dspFormat == DspFormat::Pcm32 &&
                              pFormatExt && pFormatExt->Samples.wValidBitsPerSample == 24);

            switch (dspFormat)
            {
                case DspFormat::Pcm8:
                    return L"PCM-8";

                case DspFormat::Pcm16:
                    return L"PCM-16";

                case DspFormat::Pcm24:
                    return L"PCM-24";

                case DspFormat::Pcm32:
                    return pcm24in32 ? L"PCM-24 (Padded)" : L"PCM-32";

                case DspFormat::Float:
                    return L"Float";

                case DspFormat::Double:
                    return L"Double";
            }

            assert(dspFormat == DspFormat::Unknown);

            if (format.wFormatTag == WAVE_FORMAT_DOLBY_AC3_SPDIF)
                return L"AC3/DTS";

            if (pFormatExt)
            {
                if (pFormatExt->SubFormat == KSDATAFORMAT_SUBTYPE_IEC61937_DTS_HD)
                    return L"DTS-HD";

                if (pFormatExt->SubFormat == KSDATAFORMAT_SUBTYPE_IEC61937_DOLBY_MLP)
                    return L"TrueHD";

                if (pFormatExt->SubFormat == KSDATAFORMAT_SUBTYPE_IEC61937_DOLBY_DIGITAL_PLUS)
                    return L"EAC3";

                if (pFormatExt->SubFormat == KSDATAFORMAT_SUBTYPE_IEC61937_WMA_PRO)
                    return L"WMA Pro";
            }

            return L"Unknown";
        }
    }

    std::vector<char> MyPropertyPage::CreateDialogData(SharedWaveFormat inputFormat, const AudioDevice* pDevice,
                                                       std::vector<std::wstring> processors, bool externalClock, bool live)
    {
        short curValueFieldWidth = 100;
        HFONT hFont = CreateFont(8, 0, 0, 0, FW_NORMAL, FALSE, FALSE, 0, DEFAULT_CHARSET, OUT_DEFAULT_PRECIS,
                                    CLIP_DEFAULT_PRECIS, DEFAULT_QUALITY, DEFAULT_PITCH, L"MS Shell Dlg");
        HDC hDC = GetDC(nullptr);
        HGDIOBJ hOldFont = SelectObject(hDC, hFont);

        SIZE fontSize = { 215, 8 };
        GetTextExtentPoint32(hDC, L"ABCDEFGHIJKLMNOPQRSTUVWXYZabcdefghijklmnopqrstuvwxyz", 52, &fontSize);

        auto GetStrWidth = [&](const std::wstring& str, bool updateCur) {
            SIZE strSize;
            if (!GetTextExtentPoint32(hDC, str.c_str(), static_cast<int>(str.length()), &strSize))
                return curValueFieldWidth;

            // 215 is reference width with System Font.
            const auto strWidth = static_cast<short>(MulDiv(strSize.cx, 215, fontSize.cx));
            if (updateCur)
                curValueFieldWidth = std::max(curValueFieldWidth, strWidth);
            return strWidth;
        };

        std::wstring adapterField = (pDevice && pDevice->GetAdapterName()) ? *pDevice->GetAdapterName() : L"-";

        std::wstring endpointField = (pDevice && pDevice->GetEndpointName()) ? *pDevice->GetEndpointName() : L"-";

        std::wstring exclusiveField = (pDevice ? (pDevice->IsExclusive() ? L"Yes" : L"No") : L"-");

        std::wstring bufferField = (pDevice ? std::to_wstring(pDevice->GetBufferDuration()) + L"ms" : L"-");

        const bool bitstreaming = (inputFormat && DspFormatFromWaveFormat(*inputFormat) == DspFormat::Unknown);

        std::wstring bitstreamingField = (inputFormat ? (bitstreaming ? L"Yes" : L"No") : L"-");

        std::wstring slavingField = live ? L"Live Source" : externalClock ? L"Graph Clock" : L"Audio Device";

        std::wstring channelsInputField = (inputFormat && !bitstreaming) ? std::to_wstring(inputFormat->nChannels) +
                                              L" (" + GetHexString(DspMatrix::GetChannelMask(*inputFormat)) + L")" : L"-";
        std::wstring channelsDeviceField = (pDevice && !bitstreaming) ? std::to_wstring(pDevice->GetWaveFormat()->nChannels) +
                                              L" (" + GetHexString(DspMatrix::GetChannelMask(*pDevice->GetWaveFormat())) + L")" : L"-";
        std::wstring channelsField = (channelsInputField == channelsDeviceField) ?
                                         channelsInputField : channelsInputField + L" -> " + channelsDeviceField;

        std::wstring formatInputField = (inputFormat ? GetFormatString(*inputFormat) : L"-");
        std::wstring formatDeviceField = (pDevice ? GetFormatString(*pDevice->GetWaveFormat()) : L"-");
        std::wstring formatField = (formatInputField == formatDeviceField) ?
                                       formatInputField : formatInputField + L" -> " + formatDeviceField;

        std::wstring rateInputField = (inputFormat && !bitstreaming) ? std::to_wstring(inputFormat->nSamplesPerSec) : L"-";
        std::wstring rateDeviceField = (pDevice && !bitstreaming) ? std::to_wstring(pDevice->GetWaveFormat()->nSamplesPerSec) : L"-";
        std::wstring rateField = (rateInputField == rateDeviceField) ?
                                      rateInputField : rateInputField + L" -> " + rateDeviceField;

        std::wstring processorsField;
        for (const auto& s : processors)
        {
            if (!processorsField.empty())
                processorsField += L", ";

            processorsField += s;
        }
        if (processorsField.empty())
            processorsField = L"-";

<<<<<<< HEAD
        std::vector<char> dialogData;

        WriteDialogHeader(dialogData, L"MS Shell Dlg", 8, 220, 160);
        WriteDialogItem(dialogData, BS_GROUPBOX, 0x0080FFFF, 5, 5, 210, 150, L"Renderer Status");
        WriteDialogItem(dialogData, BS_TEXT | SS_RIGHT, 0x0082FFFF, 10, 20,  60,  8, L"Adapter:");
        WriteDialogItem(dialogData, BS_TEXT | SS_LEFT,  0x0082FFFF, 73, 20,  130, 8, adapterField);
        WriteDialogItem(dialogData, BS_TEXT | SS_RIGHT, 0x0082FFFF, 10, 32,  60,  8, L"Endpoint:");
        WriteDialogItem(dialogData, BS_TEXT | SS_LEFT,  0x0082FFFF, 73, 32,  130, 8, endpointField);
        WriteDialogItem(dialogData, BS_TEXT | SS_RIGHT, 0x0082FFFF, 10, 44,  60,  8, L"Exclusive:");
        WriteDialogItem(dialogData, BS_TEXT | SS_LEFT,  0x0082FFFF, 73, 44,  130, 8, exclusiveField);
        WriteDialogItem(dialogData, BS_TEXT | SS_RIGHT, 0x0082FFFF, 10, 56,  60,  8, L"Buffer:");
        WriteDialogItem(dialogData, BS_TEXT | SS_LEFT,  0x0082FFFF, 73, 56,  130, 8, bufferField);
        WriteDialogItem(dialogData, BS_TEXT | SS_RIGHT, 0x0082FFFF, 10, 68,  60,  8, L"Bitstreaming:");
        WriteDialogItem(dialogData, BS_TEXT | SS_LEFT,  0x0082FFFF, 73, 68,  130, 8, bitstreamingField);
        WriteDialogItem(dialogData, BS_TEXT | SS_RIGHT, 0x0082FFFF, 10, 80,  60,  8, L"Slaving:");
        WriteDialogItem(dialogData, BS_TEXT | SS_LEFT,  0x0082FFFF, 73, 80,  130, 8, slavingField);
        WriteDialogItem(dialogData, BS_TEXT | SS_RIGHT, 0x0082FFFF, 10, 92,  60,  8, L"Format:");
        WriteDialogItem(dialogData, BS_TEXT | SS_LEFT,  0x0082FFFF, 73, 92,  130, 8, formatField);
        WriteDialogItem(dialogData, BS_TEXT | SS_RIGHT, 0x0082FFFF, 10, 104, 60,  8, L"Channels:");
        WriteDialogItem(dialogData, BS_TEXT | SS_LEFT,  0x0082FFFF, 73, 104, 130, 8, channelsField);
        WriteDialogItem(dialogData, BS_TEXT | SS_RIGHT, 0x0082FFFF, 10, 116, 60,  8, L"Rate:");
        WriteDialogItem(dialogData, BS_TEXT | SS_LEFT,  0x0082FFFF, 73, 116, 130, 8, rateField);
        WriteDialogItem(dialogData, BS_TEXT | SS_RIGHT, 0x0082FFFF, 10, 128, 60,  8, L"Processors:");
        WriteDialogItem(dialogData, BS_TEXT | SS_LEFT,  0x0082FFFF, 73, 128, 130, 24, processorsField);

        return dialogData;
    }

    MyPropertyPage::MyPropertyPage()
        : CUnknown(L"SaneAudioRenderer::MyPropertyPage", nullptr)
    {
        m_dialogData = CreateDialogData(nullptr, nullptr, {}, false, false);
=======
        WriteDialogHeader(m_dialogData, L"MS Shell Dlg", 8);
        WriteDialogItem(m_dialogData, BS_TEXT | SS_RIGHT, 0x0082FFFF, 10, 20,  60,  8, L"Adapter:");
        WriteDialogItem(m_dialogData, BS_TEXT | SS_LEFT,  0x0082FFFF, 73, 20,  GetStrWidth(adapterField, true),      8, adapterField);
        WriteDialogItem(m_dialogData, BS_TEXT | SS_RIGHT, 0x0082FFFF, 10, 32,  60,  8, L"Endpoint:");
        WriteDialogItem(m_dialogData, BS_TEXT | SS_LEFT,  0x0082FFFF, 73, 32,  GetStrWidth(endpointField, true),     8, endpointField);
        WriteDialogItem(m_dialogData, BS_TEXT | SS_RIGHT, 0x0082FFFF, 10, 44,  60,  8, L"Exclusive:");
        WriteDialogItem(m_dialogData, BS_TEXT | SS_LEFT,  0x0082FFFF, 73, 44,  GetStrWidth(exclusiveField, true),    8, exclusiveField);
        WriteDialogItem(m_dialogData, BS_TEXT | SS_RIGHT, 0x0082FFFF, 10, 56,  60,  8, L"Buffer:");
        WriteDialogItem(m_dialogData, BS_TEXT | SS_LEFT,  0x0082FFFF, 73, 56,  GetStrWidth(bufferField, true),       8, bufferField);
        WriteDialogItem(m_dialogData, BS_TEXT | SS_RIGHT, 0x0082FFFF, 10, 68,  60,  8, L"Bitstreaming:");
        WriteDialogItem(m_dialogData, BS_TEXT | SS_LEFT,  0x0082FFFF, 73, 68,  GetStrWidth(bitstreamingField, true), 8, bitstreamingField);
        WriteDialogItem(m_dialogData, BS_TEXT | SS_RIGHT, 0x0082FFFF, 10, 80,  60,  8, L"Slaving:");
        WriteDialogItem(m_dialogData, BS_TEXT | SS_LEFT,  0x0082FFFF, 73, 80,  GetStrWidth(slavingField, true),      8, slavingField);
        WriteDialogItem(m_dialogData, BS_TEXT | SS_RIGHT, 0x0082FFFF, 10, 92,  60,  8, L"Format:");
        WriteDialogItem(m_dialogData, BS_TEXT | SS_LEFT,  0x0082FFFF, 73, 92,  GetStrWidth(formatField, true),       8, formatField);
        WriteDialogItem(m_dialogData, BS_TEXT | SS_RIGHT, 0x0082FFFF, 10, 104, 60,  8, L"Channels:");
        WriteDialogItem(m_dialogData, BS_TEXT | SS_LEFT,  0x0082FFFF, 73, 104, GetStrWidth(channelsField, true),     8, channelsField);
        WriteDialogItem(m_dialogData, BS_TEXT | SS_RIGHT, 0x0082FFFF, 10, 116, 60,  8, L"Rate:");
        WriteDialogItem(m_dialogData, BS_TEXT | SS_LEFT,  0x0082FFFF, 73, 116, GetStrWidth(rateField, true),         8, rateField);
        WriteDialogItem(m_dialogData, BS_TEXT | SS_RIGHT, 0x0082FFFF, 10, 128, 60,  8, L"Processors:");
        const short processorsHeight = 8 * ((GetStrWidth(processorsField, false) / curValueFieldWidth) + 1);
        WriteDialogItem(m_dialogData, BS_TEXT | SS_LEFT,  0x0082FFFF, 73, 128, curValueFieldWidth, processorsHeight, processorsField);
        WriteDialogItem(m_dialogData, BS_GROUPBOX, 0x0080FFFF, 5, 5, 60 + curValueFieldWidth + 20, 130 + processorsHeight, L"Renderer Status");

        DeleteObject(SelectObject(hDC, hOldFont));
        ReleaseDC(nullptr, hDC);
>>>>>>> 16e53e85
    }

    STDMETHODIMP MyPropertyPage::NonDelegatingQueryInterface(REFIID riid, void** ppv)
    {
        return (riid == __uuidof(IPropertyPage)) ?
                   GetInterface(static_cast<IPropertyPage*>(this), ppv) :
                   CUnknown::NonDelegatingQueryInterface(riid, ppv);
    }

    STDMETHODIMP MyPropertyPage::SetPageSite(IPropertyPageSite* pPageSite)
    {
        if (!m_pageSite && !pPageSite)
            return E_UNEXPECTED;

        m_pageSite = nullptr;
        CheckPointer(pPageSite, S_OK);

        return pPageSite->QueryInterface(IID_PPV_ARGS(&m_pageSite));
    }

    STDMETHODIMP MyPropertyPage::Activate(HWND hParent, LPCRECT pRect, BOOL bModal)
    {
        CheckPointer(pRect, E_POINTER);

        if (m_hWindow)
            return E_UNEXPECTED;

        m_hWindow = CreateDialogIndirect(GetModuleHandle(nullptr), (LPCDLGTEMPLATE)m_dialogData.data(), hParent, nullptr);

        if (!m_hWindow)
            return E_OUTOFMEMORY;

        Move(pRect);

        return S_OK;
    }

    STDMETHODIMP MyPropertyPage::Deactivate()
    {
        DestroyWindow(m_hWindow);
        m_hWindow = NULL;
        return S_OK;
    }

    STDMETHODIMP MyPropertyPage::GetPageInfo(PROPPAGEINFO* pPageInfo)
    {
        CheckPointer(pPageInfo, E_POINTER);

        pPageInfo->cb = sizeof(PROPPAGEINFO);

        const wchar_t title[] = L"Status";
        pPageInfo->pszTitle = (LPOLESTR)CoTaskMemAlloc(sizeof(title));
        CheckPointer(pPageInfo->pszTitle, E_OUTOFMEMORY);
        memcpy(pPageInfo->pszTitle, title, sizeof(title));

        pPageInfo->size = {0, 0};
        pPageInfo->pszDocString = nullptr;
        pPageInfo->pszHelpFile = nullptr;
        pPageInfo->dwHelpContext = 0;

        // This is how GetDialogSize() from DirectShow Base Classes does it.
        HWND hWindow = CreateDialogIndirect(GetModuleHandle(nullptr), (LPCDLGTEMPLATE)m_dialogData.data(), GetDesktopWindow(), nullptr);
        if (hWindow)
        {
            RECT rect;
            if (GetWindowRect(hWindow, &rect))
            {
                pPageInfo->size.cx = rect.right - rect.left;
                pPageInfo->size.cy = rect.bottom - rect.top;
            }

            DestroyWindow(hWindow);
        }

        return S_OK;
    }

    STDMETHODIMP MyPropertyPage::SetObjects(ULONG nObjects, IUnknown** ppUnk)
    {
        if (nObjects != 1)
            return E_UNEXPECTED;

        CheckPointer(ppUnk, E_POINTER);
        CheckPointer(ppUnk[0], E_POINTER);

        IStatusPageDataPtr data;
        ReturnIfFailed(ppUnk[0]->QueryInterface(IID_PPV_ARGS(&data)));

        ReturnIfFailed(data->GetPageData(m_dialogData));

        return S_OK;
    }

    STDMETHODIMP MyPropertyPage::Show(UINT cmdShow)
    {
        ShowWindow(m_hWindow, cmdShow);
        return S_OK;
    }

    STDMETHODIMP MyPropertyPage::Move(LPCRECT pRect)
    {
        MoveWindow(m_hWindow, pRect->left, pRect->top, pRect->right - pRect->left, pRect->bottom - pRect->top, TRUE);
        return S_OK;
    }
}
<|MERGE_RESOLUTION|>--- conflicted
+++ resolved
@@ -1,357 +1,353 @@
-#include "pch.h"
-#include "MyPropertyPage.h"
-
-#include "AudioDevice.h"
-#include "DspMatrix.h"
-
-namespace SaneAudioRenderer
-{
-    namespace
-    {
-        void Write(std::vector<char>& out, void* src, size_t size)
-        {
-            assert(src);
-            assert(size > 0);
-            out.insert(out.end(), size, 0);
-            memcpy(&out[out.size() - size], src, size);
-        }
-
-        template <typename T>
-        void Write(std::vector<char>& out, T t)
-        {
-            Write(out, &t, sizeof(T));
-        }
-
-        void WriteString(std::vector<char>& out, const std::wstring& str)
-        {
-            Write(out, (void*)str.c_str(), sizeof(wchar_t) * (str.length() + 1));
-        }
-
-        void WriteDialogHeader(std::vector<char>& out, const std::wstring& font, WORD fontSize, short w, short h)
-        {
-            assert(out.empty());
-
-            Write<DWORD>(out, DS_SETFONT | DS_FIXEDSYS | WS_CHILD);
-            Write<DWORD>(out, 0);
-            Write<WORD>(out, 0);
-            Write<short>(out, 0);
-            Write<short>(out, 0);
-            Write<short>(out, w);
-            Write<short>(out, h);
-            Write<WORD>(out, 0);
-            Write<WORD>(out, 0);
-            WriteString(out, L"");
-            Write<WORD>(out, fontSize);
-            WriteString(out, font);
-        }
-
-        void WriteDialogItem(std::vector<char>& out, DWORD style, DWORD control, short x, short y, short w, short h,
-                             const std::wstring& text)
-        {
-            assert(!out.empty());
-
-            if (out.size() % 4)
-                out.insert(out.end(), out.size() % 4, 0);
-
-            Write<DWORD>(out, style | WS_CHILD | WS_VISIBLE);
-            Write<DWORD>(out, 0);
-            Write<short>(out, x);
-            Write<short>(out, y);
-            Write<short>(out, w);
-            Write<short>(out, h);
-            Write<WORD>(out, 0);
-            Write<DWORD>(out, control);
-            WriteString(out, text);
-            Write<WORD>(out, 0);
-
-            *(WORD*)(&out[8]) += 1;
-        }
-
-        std::wstring GetFormatString(const WAVEFORMATEX& format)
-        {
-            DspFormat dspFormat = DspFormatFromWaveFormat(format);
-
-            const WAVEFORMATEXTENSIBLE* pFormatExt =
-                (format.wFormatTag == WAVE_FORMAT_EXTENSIBLE) ?
-                    reinterpret_cast<const WAVEFORMATEXTENSIBLE*>(&format) : nullptr;
-
-            bool pcm24in32 = (dspFormat == DspFormat::Pcm32 &&
-                              pFormatExt && pFormatExt->Samples.wValidBitsPerSample == 24);
-
-            switch (dspFormat)
-            {
-                case DspFormat::Pcm8:
-                    return L"PCM-8";
-
-                case DspFormat::Pcm16:
-                    return L"PCM-16";
-
-                case DspFormat::Pcm24:
-                    return L"PCM-24";
-
-                case DspFormat::Pcm32:
-                    return pcm24in32 ? L"PCM-24 (Padded)" : L"PCM-32";
-
-                case DspFormat::Float:
-                    return L"Float";
-
-                case DspFormat::Double:
-                    return L"Double";
-            }
-
-            assert(dspFormat == DspFormat::Unknown);
-
-            if (format.wFormatTag == WAVE_FORMAT_DOLBY_AC3_SPDIF)
-                return L"AC3/DTS";
-
-            if (pFormatExt)
-            {
-                if (pFormatExt->SubFormat == KSDATAFORMAT_SUBTYPE_IEC61937_DTS_HD)
-                    return L"DTS-HD";
-
-                if (pFormatExt->SubFormat == KSDATAFORMAT_SUBTYPE_IEC61937_DOLBY_MLP)
-                    return L"TrueHD";
-
-                if (pFormatExt->SubFormat == KSDATAFORMAT_SUBTYPE_IEC61937_DOLBY_DIGITAL_PLUS)
-                    return L"EAC3";
-
-                if (pFormatExt->SubFormat == KSDATAFORMAT_SUBTYPE_IEC61937_WMA_PRO)
-                    return L"WMA Pro";
-            }
-
-            return L"Unknown";
-        }
-    }
-
-    std::vector<char> MyPropertyPage::CreateDialogData(SharedWaveFormat inputFormat, const AudioDevice* pDevice,
-                                                       std::vector<std::wstring> processors, bool externalClock, bool live)
-    {
-        short curValueFieldWidth = 100;
-        HFONT hFont = CreateFont(8, 0, 0, 0, FW_NORMAL, FALSE, FALSE, 0, DEFAULT_CHARSET, OUT_DEFAULT_PRECIS,
-                                    CLIP_DEFAULT_PRECIS, DEFAULT_QUALITY, DEFAULT_PITCH, L"MS Shell Dlg");
-        HDC hDC = GetDC(nullptr);
-        HGDIOBJ hOldFont = SelectObject(hDC, hFont);
-
-        SIZE fontSize = { 215, 8 };
-        GetTextExtentPoint32(hDC, L"ABCDEFGHIJKLMNOPQRSTUVWXYZabcdefghijklmnopqrstuvwxyz", 52, &fontSize);
-
-        auto GetStrWidth = [&](const std::wstring& str, bool updateCur) {
-            SIZE strSize;
-            if (!GetTextExtentPoint32(hDC, str.c_str(), static_cast<int>(str.length()), &strSize))
-                return curValueFieldWidth;
-
-            // 215 is reference width with System Font.
-            const auto strWidth = static_cast<short>(MulDiv(strSize.cx, 215, fontSize.cx));
-            if (updateCur)
-                curValueFieldWidth = std::max(curValueFieldWidth, strWidth);
-            return strWidth;
-        };
-
-        std::wstring adapterField = (pDevice && pDevice->GetAdapterName()) ? *pDevice->GetAdapterName() : L"-";
-
-        std::wstring endpointField = (pDevice && pDevice->GetEndpointName()) ? *pDevice->GetEndpointName() : L"-";
-
-        std::wstring exclusiveField = (pDevice ? (pDevice->IsExclusive() ? L"Yes" : L"No") : L"-");
-
-        std::wstring bufferField = (pDevice ? std::to_wstring(pDevice->GetBufferDuration()) + L"ms" : L"-");
-
-        const bool bitstreaming = (inputFormat && DspFormatFromWaveFormat(*inputFormat) == DspFormat::Unknown);
-
-        std::wstring bitstreamingField = (inputFormat ? (bitstreaming ? L"Yes" : L"No") : L"-");
-
-        std::wstring slavingField = live ? L"Live Source" : externalClock ? L"Graph Clock" : L"Audio Device";
-
-        std::wstring channelsInputField = (inputFormat && !bitstreaming) ? std::to_wstring(inputFormat->nChannels) +
-                                              L" (" + GetHexString(DspMatrix::GetChannelMask(*inputFormat)) + L")" : L"-";
-        std::wstring channelsDeviceField = (pDevice && !bitstreaming) ? std::to_wstring(pDevice->GetWaveFormat()->nChannels) +
-                                              L" (" + GetHexString(DspMatrix::GetChannelMask(*pDevice->GetWaveFormat())) + L")" : L"-";
-        std::wstring channelsField = (channelsInputField == channelsDeviceField) ?
-                                         channelsInputField : channelsInputField + L" -> " + channelsDeviceField;
-
-        std::wstring formatInputField = (inputFormat ? GetFormatString(*inputFormat) : L"-");
-        std::wstring formatDeviceField = (pDevice ? GetFormatString(*pDevice->GetWaveFormat()) : L"-");
-        std::wstring formatField = (formatInputField == formatDeviceField) ?
-                                       formatInputField : formatInputField + L" -> " + formatDeviceField;
-
-        std::wstring rateInputField = (inputFormat && !bitstreaming) ? std::to_wstring(inputFormat->nSamplesPerSec) : L"-";
-        std::wstring rateDeviceField = (pDevice && !bitstreaming) ? std::to_wstring(pDevice->GetWaveFormat()->nSamplesPerSec) : L"-";
-        std::wstring rateField = (rateInputField == rateDeviceField) ?
-                                      rateInputField : rateInputField + L" -> " + rateDeviceField;
-
-        std::wstring processorsField;
-        for (const auto& s : processors)
-        {
-            if (!processorsField.empty())
-                processorsField += L", ";
-
-            processorsField += s;
-        }
-        if (processorsField.empty())
-            processorsField = L"-";
-
-<<<<<<< HEAD
-        std::vector<char> dialogData;
-
-        WriteDialogHeader(dialogData, L"MS Shell Dlg", 8, 220, 160);
-        WriteDialogItem(dialogData, BS_GROUPBOX, 0x0080FFFF, 5, 5, 210, 150, L"Renderer Status");
-        WriteDialogItem(dialogData, BS_TEXT | SS_RIGHT, 0x0082FFFF, 10, 20,  60,  8, L"Adapter:");
-        WriteDialogItem(dialogData, BS_TEXT | SS_LEFT,  0x0082FFFF, 73, 20,  130, 8, adapterField);
-        WriteDialogItem(dialogData, BS_TEXT | SS_RIGHT, 0x0082FFFF, 10, 32,  60,  8, L"Endpoint:");
-        WriteDialogItem(dialogData, BS_TEXT | SS_LEFT,  0x0082FFFF, 73, 32,  130, 8, endpointField);
-        WriteDialogItem(dialogData, BS_TEXT | SS_RIGHT, 0x0082FFFF, 10, 44,  60,  8, L"Exclusive:");
-        WriteDialogItem(dialogData, BS_TEXT | SS_LEFT,  0x0082FFFF, 73, 44,  130, 8, exclusiveField);
-        WriteDialogItem(dialogData, BS_TEXT | SS_RIGHT, 0x0082FFFF, 10, 56,  60,  8, L"Buffer:");
-        WriteDialogItem(dialogData, BS_TEXT | SS_LEFT,  0x0082FFFF, 73, 56,  130, 8, bufferField);
-        WriteDialogItem(dialogData, BS_TEXT | SS_RIGHT, 0x0082FFFF, 10, 68,  60,  8, L"Bitstreaming:");
-        WriteDialogItem(dialogData, BS_TEXT | SS_LEFT,  0x0082FFFF, 73, 68,  130, 8, bitstreamingField);
-        WriteDialogItem(dialogData, BS_TEXT | SS_RIGHT, 0x0082FFFF, 10, 80,  60,  8, L"Slaving:");
-        WriteDialogItem(dialogData, BS_TEXT | SS_LEFT,  0x0082FFFF, 73, 80,  130, 8, slavingField);
-        WriteDialogItem(dialogData, BS_TEXT | SS_RIGHT, 0x0082FFFF, 10, 92,  60,  8, L"Format:");
-        WriteDialogItem(dialogData, BS_TEXT | SS_LEFT,  0x0082FFFF, 73, 92,  130, 8, formatField);
-        WriteDialogItem(dialogData, BS_TEXT | SS_RIGHT, 0x0082FFFF, 10, 104, 60,  8, L"Channels:");
-        WriteDialogItem(dialogData, BS_TEXT | SS_LEFT,  0x0082FFFF, 73, 104, 130, 8, channelsField);
-        WriteDialogItem(dialogData, BS_TEXT | SS_RIGHT, 0x0082FFFF, 10, 116, 60,  8, L"Rate:");
-        WriteDialogItem(dialogData, BS_TEXT | SS_LEFT,  0x0082FFFF, 73, 116, 130, 8, rateField);
-        WriteDialogItem(dialogData, BS_TEXT | SS_RIGHT, 0x0082FFFF, 10, 128, 60,  8, L"Processors:");
-        WriteDialogItem(dialogData, BS_TEXT | SS_LEFT,  0x0082FFFF, 73, 128, 130, 24, processorsField);
-
-        return dialogData;
-    }
-
-    MyPropertyPage::MyPropertyPage()
-        : CUnknown(L"SaneAudioRenderer::MyPropertyPage", nullptr)
-    {
-        m_dialogData = CreateDialogData(nullptr, nullptr, {}, false, false);
-=======
-        WriteDialogHeader(m_dialogData, L"MS Shell Dlg", 8);
-        WriteDialogItem(m_dialogData, BS_TEXT | SS_RIGHT, 0x0082FFFF, 10, 20,  60,  8, L"Adapter:");
-        WriteDialogItem(m_dialogData, BS_TEXT | SS_LEFT,  0x0082FFFF, 73, 20,  GetStrWidth(adapterField, true),      8, adapterField);
-        WriteDialogItem(m_dialogData, BS_TEXT | SS_RIGHT, 0x0082FFFF, 10, 32,  60,  8, L"Endpoint:");
-        WriteDialogItem(m_dialogData, BS_TEXT | SS_LEFT,  0x0082FFFF, 73, 32,  GetStrWidth(endpointField, true),     8, endpointField);
-        WriteDialogItem(m_dialogData, BS_TEXT | SS_RIGHT, 0x0082FFFF, 10, 44,  60,  8, L"Exclusive:");
-        WriteDialogItem(m_dialogData, BS_TEXT | SS_LEFT,  0x0082FFFF, 73, 44,  GetStrWidth(exclusiveField, true),    8, exclusiveField);
-        WriteDialogItem(m_dialogData, BS_TEXT | SS_RIGHT, 0x0082FFFF, 10, 56,  60,  8, L"Buffer:");
-        WriteDialogItem(m_dialogData, BS_TEXT | SS_LEFT,  0x0082FFFF, 73, 56,  GetStrWidth(bufferField, true),       8, bufferField);
-        WriteDialogItem(m_dialogData, BS_TEXT | SS_RIGHT, 0x0082FFFF, 10, 68,  60,  8, L"Bitstreaming:");
-        WriteDialogItem(m_dialogData, BS_TEXT | SS_LEFT,  0x0082FFFF, 73, 68,  GetStrWidth(bitstreamingField, true), 8, bitstreamingField);
-        WriteDialogItem(m_dialogData, BS_TEXT | SS_RIGHT, 0x0082FFFF, 10, 80,  60,  8, L"Slaving:");
-        WriteDialogItem(m_dialogData, BS_TEXT | SS_LEFT,  0x0082FFFF, 73, 80,  GetStrWidth(slavingField, true),      8, slavingField);
-        WriteDialogItem(m_dialogData, BS_TEXT | SS_RIGHT, 0x0082FFFF, 10, 92,  60,  8, L"Format:");
-        WriteDialogItem(m_dialogData, BS_TEXT | SS_LEFT,  0x0082FFFF, 73, 92,  GetStrWidth(formatField, true),       8, formatField);
-        WriteDialogItem(m_dialogData, BS_TEXT | SS_RIGHT, 0x0082FFFF, 10, 104, 60,  8, L"Channels:");
-        WriteDialogItem(m_dialogData, BS_TEXT | SS_LEFT,  0x0082FFFF, 73, 104, GetStrWidth(channelsField, true),     8, channelsField);
-        WriteDialogItem(m_dialogData, BS_TEXT | SS_RIGHT, 0x0082FFFF, 10, 116, 60,  8, L"Rate:");
-        WriteDialogItem(m_dialogData, BS_TEXT | SS_LEFT,  0x0082FFFF, 73, 116, GetStrWidth(rateField, true),         8, rateField);
-        WriteDialogItem(m_dialogData, BS_TEXT | SS_RIGHT, 0x0082FFFF, 10, 128, 60,  8, L"Processors:");
-        const short processorsHeight = 8 * ((GetStrWidth(processorsField, false) / curValueFieldWidth) + 1);
-        WriteDialogItem(m_dialogData, BS_TEXT | SS_LEFT,  0x0082FFFF, 73, 128, curValueFieldWidth, processorsHeight, processorsField);
-        WriteDialogItem(m_dialogData, BS_GROUPBOX, 0x0080FFFF, 5, 5, 60 + curValueFieldWidth + 20, 130 + processorsHeight, L"Renderer Status");
-
-        DeleteObject(SelectObject(hDC, hOldFont));
-        ReleaseDC(nullptr, hDC);
->>>>>>> 16e53e85
-    }
-
-    STDMETHODIMP MyPropertyPage::NonDelegatingQueryInterface(REFIID riid, void** ppv)
-    {
-        return (riid == __uuidof(IPropertyPage)) ?
-                   GetInterface(static_cast<IPropertyPage*>(this), ppv) :
-                   CUnknown::NonDelegatingQueryInterface(riid, ppv);
-    }
-
-    STDMETHODIMP MyPropertyPage::SetPageSite(IPropertyPageSite* pPageSite)
-    {
-        if (!m_pageSite && !pPageSite)
-            return E_UNEXPECTED;
-
-        m_pageSite = nullptr;
-        CheckPointer(pPageSite, S_OK);
-
-        return pPageSite->QueryInterface(IID_PPV_ARGS(&m_pageSite));
-    }
-
-    STDMETHODIMP MyPropertyPage::Activate(HWND hParent, LPCRECT pRect, BOOL bModal)
-    {
-        CheckPointer(pRect, E_POINTER);
-
-        if (m_hWindow)
-            return E_UNEXPECTED;
-
-        m_hWindow = CreateDialogIndirect(GetModuleHandle(nullptr), (LPCDLGTEMPLATE)m_dialogData.data(), hParent, nullptr);
-
-        if (!m_hWindow)
-            return E_OUTOFMEMORY;
-
-        Move(pRect);
-
-        return S_OK;
-    }
-
-    STDMETHODIMP MyPropertyPage::Deactivate()
-    {
-        DestroyWindow(m_hWindow);
-        m_hWindow = NULL;
-        return S_OK;
-    }
-
-    STDMETHODIMP MyPropertyPage::GetPageInfo(PROPPAGEINFO* pPageInfo)
-    {
-        CheckPointer(pPageInfo, E_POINTER);
-
-        pPageInfo->cb = sizeof(PROPPAGEINFO);
-
-        const wchar_t title[] = L"Status";
-        pPageInfo->pszTitle = (LPOLESTR)CoTaskMemAlloc(sizeof(title));
-        CheckPointer(pPageInfo->pszTitle, E_OUTOFMEMORY);
-        memcpy(pPageInfo->pszTitle, title, sizeof(title));
-
-        pPageInfo->size = {0, 0};
-        pPageInfo->pszDocString = nullptr;
-        pPageInfo->pszHelpFile = nullptr;
-        pPageInfo->dwHelpContext = 0;
-
-        // This is how GetDialogSize() from DirectShow Base Classes does it.
-        HWND hWindow = CreateDialogIndirect(GetModuleHandle(nullptr), (LPCDLGTEMPLATE)m_dialogData.data(), GetDesktopWindow(), nullptr);
-        if (hWindow)
-        {
-            RECT rect;
-            if (GetWindowRect(hWindow, &rect))
-            {
-                pPageInfo->size.cx = rect.right - rect.left;
-                pPageInfo->size.cy = rect.bottom - rect.top;
-            }
-
-            DestroyWindow(hWindow);
-        }
-
-        return S_OK;
-    }
-
-    STDMETHODIMP MyPropertyPage::SetObjects(ULONG nObjects, IUnknown** ppUnk)
-    {
-        if (nObjects != 1)
-            return E_UNEXPECTED;
-
-        CheckPointer(ppUnk, E_POINTER);
-        CheckPointer(ppUnk[0], E_POINTER);
-
-        IStatusPageDataPtr data;
-        ReturnIfFailed(ppUnk[0]->QueryInterface(IID_PPV_ARGS(&data)));
-
-        ReturnIfFailed(data->GetPageData(m_dialogData));
-
-        return S_OK;
-    }
-
-    STDMETHODIMP MyPropertyPage::Show(UINT cmdShow)
-    {
-        ShowWindow(m_hWindow, cmdShow);
-        return S_OK;
-    }
-
-    STDMETHODIMP MyPropertyPage::Move(LPCRECT pRect)
-    {
-        MoveWindow(m_hWindow, pRect->left, pRect->top, pRect->right - pRect->left, pRect->bottom - pRect->top, TRUE);
-        return S_OK;
-    }
-}
+#include "pch.h"
+#include "MyPropertyPage.h"
+
+#include "AudioDevice.h"
+#include "DspMatrix.h"
+
+namespace SaneAudioRenderer
+{
+    namespace
+    {
+        void Write(std::vector<char>& out, void* src, size_t size)
+        {
+            assert(src);
+            assert(size > 0);
+            out.insert(out.end(), size, 0);
+            memcpy(&out[out.size() - size], src, size);
+        }
+
+        template <typename T>
+        void Write(std::vector<char>& out, T t)
+        {
+            Write(out, &t, sizeof(T));
+        }
+
+        void WriteString(std::vector<char>& out, const std::wstring& str)
+        {
+            Write(out, (void*)str.c_str(), sizeof(wchar_t) * (str.length() + 1));
+        }
+
+        void WriteDialogHeader(std::vector<char>& out, const std::wstring& font, WORD fontSize, short w, short h)
+        {
+            assert(out.empty());
+
+            Write<DWORD>(out, DS_SETFONT | DS_FIXEDSYS | WS_CHILD);
+            Write<DWORD>(out, 0);
+            Write<WORD>(out, 0);
+            Write<short>(out, 0);
+            Write<short>(out, 0);
+            Write<short>(out, w);
+            Write<short>(out, h);
+            Write<WORD>(out, 0);
+            Write<WORD>(out, 0);
+            WriteString(out, L"");
+            Write<WORD>(out, fontSize);
+            WriteString(out, font);
+        }
+
+        void WriteDialogItem(std::vector<char>& out, DWORD style, DWORD control, short x, short y, short w, short h,
+                             const std::wstring& text)
+        {
+            assert(!out.empty());
+
+            if (out.size() % 4)
+                out.insert(out.end(), out.size() % 4, 0);
+
+            Write<DWORD>(out, style | WS_CHILD | WS_VISIBLE);
+            Write<DWORD>(out, 0);
+            Write<short>(out, x);
+            Write<short>(out, y);
+            Write<short>(out, w);
+            Write<short>(out, h);
+            Write<WORD>(out, 0);
+            Write<DWORD>(out, control);
+            WriteString(out, text);
+            Write<WORD>(out, 0);
+
+            *(WORD*)(&out[8]) += 1;
+        }
+
+        std::wstring GetFormatString(const WAVEFORMATEX& format)
+        {
+            DspFormat dspFormat = DspFormatFromWaveFormat(format);
+
+            const WAVEFORMATEXTENSIBLE* pFormatExt =
+                (format.wFormatTag == WAVE_FORMAT_EXTENSIBLE) ?
+                    reinterpret_cast<const WAVEFORMATEXTENSIBLE*>(&format) : nullptr;
+
+            bool pcm24in32 = (dspFormat == DspFormat::Pcm32 &&
+                              pFormatExt && pFormatExt->Samples.wValidBitsPerSample == 24);
+
+            switch (dspFormat)
+            {
+                case DspFormat::Pcm8:
+                    return L"PCM-8";
+
+                case DspFormat::Pcm16:
+                    return L"PCM-16";
+
+                case DspFormat::Pcm24:
+                    return L"PCM-24";
+
+                case DspFormat::Pcm32:
+                    return pcm24in32 ? L"PCM-24 (Padded)" : L"PCM-32";
+
+                case DspFormat::Float:
+                    return L"Float";
+
+                case DspFormat::Double:
+                    return L"Double";
+            }
+
+            assert(dspFormat == DspFormat::Unknown);
+
+            if (format.wFormatTag == WAVE_FORMAT_DOLBY_AC3_SPDIF)
+                return L"AC3/DTS";
+
+            if (pFormatExt)
+            {
+                if (pFormatExt->SubFormat == KSDATAFORMAT_SUBTYPE_IEC61937_DTS_HD)
+                    return L"DTS-HD";
+
+                if (pFormatExt->SubFormat == KSDATAFORMAT_SUBTYPE_IEC61937_DOLBY_MLP)
+                    return L"TrueHD";
+
+                if (pFormatExt->SubFormat == KSDATAFORMAT_SUBTYPE_IEC61937_DOLBY_DIGITAL_PLUS)
+                    return L"EAC3";
+
+                if (pFormatExt->SubFormat == KSDATAFORMAT_SUBTYPE_IEC61937_WMA_PRO)
+                    return L"WMA Pro";
+            }
+
+            return L"Unknown";
+        }
+
+        SHORT GetTextLogicalWidth(const wchar_t* text, const wchar_t* fontName, int fontSize)
+        {
+            assert(text);
+            assert(fontName);
+
+            SHORT result = 0;
+
+            HDC hScreen = GetDC(NULL);
+            HDC hDC = CreateCompatibleDC(hScreen);
+            HFONT hFont = CreateFont(fontSize, 0, 0, 0, FW_NORMAL, FALSE, FALSE, 0, DEFAULT_CHARSET, OUT_DEFAULT_PRECIS,
+                                     CLIP_DEFAULT_PRECIS, DEFAULT_QUALITY, DEFAULT_PITCH, fontName);
+            HGDIOBJ hOldFont = SelectObject(hScreen, hFont);
+
+            SIZE dluSize, textSize;
+            if (GetTextExtentPoint32(hDC, L"ABCDEFGHIJKLMNOPQRSTUVWXYZabcdefghijklmnopqrstuvwxyz", 52, &dluSize) &&
+                GetTextExtentPoint32(hDC, text, (int)wcslen(text), &textSize))
+            {
+                result = (SHORT)std::ceil(textSize.cx * 208.f / dluSize.cx);
+            }
+
+            SelectObject(hScreen, hOldFont);
+            DeleteObject(hFont);
+            DeleteDC(hDC);
+            ReleaseDC(NULL, hScreen);
+
+            return result;
+        }
+    }
+
+    std::vector<char> MyPropertyPage::CreateDialogData(bool resize, SharedWaveFormat inputFormat, const AudioDevice* pDevice,
+                                                       std::vector<std::wstring> processors, bool externalClock, bool live)
+    {
+        std::wstring adapterField = (pDevice && pDevice->GetAdapterName()) ? *pDevice->GetAdapterName() : L"-";
+
+        std::wstring endpointField = (pDevice && pDevice->GetEndpointName()) ? *pDevice->GetEndpointName() : L"-";
+
+        std::wstring exclusiveField = (pDevice ? (pDevice->IsExclusive() ? L"Yes" : L"No") : L"-");
+
+        std::wstring bufferField = (pDevice ? std::to_wstring(pDevice->GetBufferDuration()) + L"ms" : L"-");
+
+        const bool bitstreaming = (inputFormat && DspFormatFromWaveFormat(*inputFormat) == DspFormat::Unknown);
+
+        std::wstring bitstreamingField = (inputFormat ? (bitstreaming ? L"Yes" : L"No") : L"-");
+
+        std::wstring slavingField = live ? L"Live Source" : externalClock ? L"Graph Clock" : L"Audio Device";
+
+        std::wstring channelsInputField = (inputFormat && !bitstreaming) ? std::to_wstring(inputFormat->nChannels) +
+                                              L" (" + GetHexString(DspMatrix::GetChannelMask(*inputFormat)) + L")" : L"-";
+        std::wstring channelsDeviceField = (pDevice && !bitstreaming) ? std::to_wstring(pDevice->GetWaveFormat()->nChannels) +
+                                              L" (" + GetHexString(DspMatrix::GetChannelMask(*pDevice->GetWaveFormat())) + L")" : L"-";
+        std::wstring channelsField = (channelsInputField == channelsDeviceField) ?
+                                         channelsInputField : channelsInputField + L" -> " + channelsDeviceField;
+
+        std::wstring formatInputField = (inputFormat ? GetFormatString(*inputFormat) : L"-");
+        std::wstring formatDeviceField = (pDevice ? GetFormatString(*pDevice->GetWaveFormat()) : L"-");
+        std::wstring formatField = (formatInputField == formatDeviceField) ?
+                                       formatInputField : formatInputField + L" -> " + formatDeviceField;
+
+        std::wstring rateInputField = (inputFormat && !bitstreaming) ? std::to_wstring(inputFormat->nSamplesPerSec) : L"-";
+        std::wstring rateDeviceField = (pDevice && !bitstreaming) ? std::to_wstring(pDevice->GetWaveFormat()->nSamplesPerSec) : L"-";
+        std::wstring rateField = (rateInputField == rateDeviceField) ?
+                                      rateInputField : rateInputField + L" -> " + rateDeviceField;
+
+        std::wstring processorsField;
+        for (const auto& s : processors)
+        {
+            if (!processorsField.empty())
+                processorsField += L", ";
+
+            processorsField += s;
+        }
+        if (processorsField.empty())
+            processorsField = L"-";
+
+        std::vector<char> dialogData;
+
+        SHORT valueWidth = 130;
+
+        if (resize)
+        {
+            valueWidth = std::max(valueWidth, GetTextLogicalWidth(adapterField.c_str(), L"MS Shell Dlg", 8));
+            valueWidth = std::max(valueWidth, GetTextLogicalWidth(endpointField.c_str(), L"MS Shell Dlg", 8));
+        }
+
+        WriteDialogHeader(dialogData, L"MS Shell Dlg", 8, valueWidth + 80, 160);
+        WriteDialogItem(dialogData, BS_GROUPBOX, 0x0080FFFF, 5, 5, valueWidth + 70, 150, L"Renderer Status");
+        WriteDialogItem(dialogData, BS_TEXT | SS_RIGHT, 0x0082FFFF, 10, 20,  60, 8, L"Adapter:");
+        WriteDialogItem(dialogData, BS_TEXT | SS_LEFT,  0x0082FFFF, 73, 20,  valueWidth, 8, adapterField);
+        WriteDialogItem(dialogData, BS_TEXT | SS_RIGHT, 0x0082FFFF, 10, 32,  60, 8, L"Endpoint:");
+        WriteDialogItem(dialogData, BS_TEXT | SS_LEFT,  0x0082FFFF, 73, 32,  valueWidth, 8, endpointField);
+        WriteDialogItem(dialogData, BS_TEXT | SS_RIGHT, 0x0082FFFF, 10, 44,  60, 8, L"Exclusive:");
+        WriteDialogItem(dialogData, BS_TEXT | SS_LEFT,  0x0082FFFF, 73, 44,  valueWidth, 8, exclusiveField);
+        WriteDialogItem(dialogData, BS_TEXT | SS_RIGHT, 0x0082FFFF, 10, 56,  60, 8, L"Buffer:");
+        WriteDialogItem(dialogData, BS_TEXT | SS_LEFT,  0x0082FFFF, 73, 56,  valueWidth, 8, bufferField);
+        WriteDialogItem(dialogData, BS_TEXT | SS_RIGHT, 0x0082FFFF, 10, 68,  60, 8, L"Bitstreaming:");
+        WriteDialogItem(dialogData, BS_TEXT | SS_LEFT,  0x0082FFFF, 73, 68,  valueWidth, 8, bitstreamingField);
+        WriteDialogItem(dialogData, BS_TEXT | SS_RIGHT, 0x0082FFFF, 10, 80,  60, 8, L"Slaving:");
+        WriteDialogItem(dialogData, BS_TEXT | SS_LEFT,  0x0082FFFF, 73, 80,  valueWidth, 8, slavingField);
+        WriteDialogItem(dialogData, BS_TEXT | SS_RIGHT, 0x0082FFFF, 10, 92,  60, 8, L"Format:");
+        WriteDialogItem(dialogData, BS_TEXT | SS_LEFT,  0x0082FFFF, 73, 92,  valueWidth, 8, formatField);
+        WriteDialogItem(dialogData, BS_TEXT | SS_RIGHT, 0x0082FFFF, 10, 104, 60, 8, L"Channels:");
+        WriteDialogItem(dialogData, BS_TEXT | SS_LEFT,  0x0082FFFF, 73, 104, valueWidth, 8, channelsField);
+        WriteDialogItem(dialogData, BS_TEXT | SS_RIGHT, 0x0082FFFF, 10, 116, 60, 8, L"Rate:");
+        WriteDialogItem(dialogData, BS_TEXT | SS_LEFT,  0x0082FFFF, 73, 116, valueWidth, 8, rateField);
+        WriteDialogItem(dialogData, BS_TEXT | SS_RIGHT, 0x0082FFFF, 10, 128, 60, 8, L"Processors:");
+        WriteDialogItem(dialogData, BS_TEXT | SS_LEFT,  0x0082FFFF, 73, 128, valueWidth, 24, processorsField);
+
+        return dialogData;
+    }
+
+    MyPropertyPage::MyPropertyPage()
+        : CUnknown(L"SaneAudioRenderer::MyPropertyPage", nullptr)
+        , m_delayedData(true)
+    {
+        m_dialogData = CreateDialogData(false, nullptr, nullptr, {}, false, false);
+    }
+
+    MyPropertyPage::MyPropertyPage(HRESULT& result, IStatusPageData* pData)
+        : CUnknown(L"SaneAudioRenderer::MyPropertyPage", nullptr)
+        , m_delayedData(false)
+    {
+        assert(pData);
+        result = pData->GetPageData(true, m_dialogData);
+    }
+
+    STDMETHODIMP MyPropertyPage::NonDelegatingQueryInterface(REFIID riid, void** ppv)
+    {
+        return (riid == __uuidof(IPropertyPage)) ?
+                   GetInterface(static_cast<IPropertyPage*>(this), ppv) :
+                   CUnknown::NonDelegatingQueryInterface(riid, ppv);
+    }
+
+    STDMETHODIMP MyPropertyPage::SetPageSite(IPropertyPageSite* pPageSite)
+    {
+        if (!m_pageSite && !pPageSite)
+            return E_UNEXPECTED;
+
+        m_pageSite = nullptr;
+        CheckPointer(pPageSite, S_OK);
+
+        return pPageSite->QueryInterface(IID_PPV_ARGS(&m_pageSite));
+    }
+
+    STDMETHODIMP MyPropertyPage::Activate(HWND hParent, LPCRECT pRect, BOOL bModal)
+    {
+        CheckPointer(pRect, E_POINTER);
+
+        if (m_hWindow)
+            return E_UNEXPECTED;
+
+        m_hWindow = CreateDialogIndirect(GetModuleHandle(nullptr), (LPCDLGTEMPLATE)m_dialogData.data(), hParent, nullptr);
+
+        if (!m_hWindow)
+            return E_OUTOFMEMORY;
+
+        Move(pRect);
+
+        return S_OK;
+    }
+
+    STDMETHODIMP MyPropertyPage::Deactivate()
+    {
+        DestroyWindow(m_hWindow);
+        m_hWindow = NULL;
+        return S_OK;
+    }
+
+    STDMETHODIMP MyPropertyPage::GetPageInfo(PROPPAGEINFO* pPageInfo)
+    {
+        CheckPointer(pPageInfo, E_POINTER);
+
+        pPageInfo->cb = sizeof(PROPPAGEINFO);
+
+        const wchar_t title[] = L"Status";
+        pPageInfo->pszTitle = (LPOLESTR)CoTaskMemAlloc(sizeof(title));
+        CheckPointer(pPageInfo->pszTitle, E_OUTOFMEMORY);
+        memcpy(pPageInfo->pszTitle, title, sizeof(title));
+
+        pPageInfo->size = {0, 0};
+        pPageInfo->pszDocString = nullptr;
+        pPageInfo->pszHelpFile = nullptr;
+        pPageInfo->dwHelpContext = 0;
+
+        // This is how GetDialogSize() from DirectShow Base Classes does it.
+        HWND hWindow = CreateDialogIndirect(GetModuleHandle(nullptr), (LPCDLGTEMPLATE)m_dialogData.data(), GetDesktopWindow(), nullptr);
+        if (hWindow)
+        {
+            RECT rect;
+            if (GetWindowRect(hWindow, &rect))
+            {
+                pPageInfo->size.cx = rect.right - rect.left;
+                pPageInfo->size.cy = rect.bottom - rect.top;
+            }
+
+            DestroyWindow(hWindow);
+        }
+
+        return S_OK;
+    }
+
+    STDMETHODIMP MyPropertyPage::SetObjects(ULONG nObjects, IUnknown** ppUnk)
+    {
+        if (nObjects != 1)
+            return E_UNEXPECTED;
+
+        CheckPointer(ppUnk, E_POINTER);
+        CheckPointer(ppUnk[0], E_POINTER);
+
+        IStatusPageDataPtr data;
+        ReturnIfFailed(ppUnk[0]->QueryInterface(IID_PPV_ARGS(&data)));
+
+        if (m_delayedData)
+            ReturnIfFailed(data->GetPageData(false, m_dialogData));
+
+        return S_OK;
+    }
+
+    STDMETHODIMP MyPropertyPage::Show(UINT cmdShow)
+    {
+        ShowWindow(m_hWindow, cmdShow);
+        return S_OK;
+    }
+
+    STDMETHODIMP MyPropertyPage::Move(LPCRECT pRect)
+    {
+        MoveWindow(m_hWindow, pRect->left, pRect->top, pRect->right - pRect->left, pRect->bottom - pRect->top, TRUE);
+        return S_OK;
+    }
+}